##############################################################################
# Copyright 2018 Rigetti Computing
#
#    Licensed under the Apache License, Version 2.0 (the "License");
#    you may not use this file except in compliance with the License.
#    You may obtain a copy of the License at
#
#        http://www.apache.org/licenses/LICENSE-2.0
#
#    Unless required by applicable law or agreed to in writing, software
#    distributed under the License is distributed on an "AS IS" BASIS,
#    WITHOUT WARRANTIES OR CONDITIONS OF ANY KIND, either express or implied.
#    See the License for the specific language governing permissions and
#    limitations under the License.
##############################################################################
import ast
import sys
import functools
import inspect

from pyquil import gates
from pyquil.quil import Program
from pyquil.quilatom import Addr

<<<<<<< HEAD
_program_context: ContextVar[Program] = ContextVar('program')
=======
if sys.version_info < (3, 7):
    from pyquil.external.contextvars import ContextVar
else:
    from contextvars import ContextVar

_program_context = ContextVar('program')
>>>>>>> b1ff47b9


def program_context() -> Program:
    """
    Returns the current program in context. Will only work from inside calls to @magicquil.
    If called from outside @magicquil will throw a ValueError

    :return: program if one exists
    """
    return _program_context.get()


def I(qubit) -> None:
    program_context().inst(gates.I(qubit))


def X(qubit) -> None:
    program_context().inst(gates.X(qubit))


def H(qubit) -> None:
    program_context().inst(gates.H(qubit))


def CNOT(qubit1, qubit2) -> None:
    program_context().inst(gates.CNOT(qubit1, qubit2))


def MEASURE(qubit) -> Addr:
    program_context().inst(gates.MEASURE(qubit, qubit))
    return Addr(qubit)


def _if_statement(test, if_function, else_function) -> None:
    """
    Evaluate an if statement within a @magicquil block.

    If the test value is a Quil Addr then unwind it into quil code equivalent to an if then statement using jumps. Both
    sides of the if statement need to be evaluated and placed into separate Programs, which is why we create new
    program contexts for their evaluation.

    If the test value is not a Quil Addr then fall back to what Python would normally do with an if statement.

    Params are:
        if <test>:
            <if_function>
        else:
            <else_function>

    NB: This function must be named exactly _if_statement and be in scope for the ast transformer
    """
    if isinstance(test, Addr):
        token = _program_context.set(Program())
        if_function()
        if_program = _program_context.get()
        _program_context.reset(token)

        if else_function:
            token = _program_context.set(Program())
            else_function()
            else_program = _program_context.get()
            _program_context.reset(token)
        else:
            else_program = None

        program = _program_context.get()
        program.if_then(test, if_program, else_program)
    else:
        if test:
            if_function()
        elif else_function:
            else_function()


_EMPTY_ARGUMENTS = ast.arguments(args=[], vararg=None, kwonlyargs=[], kwarg=None, defaults=[], kw_defaults=[])


class _IfTransformer(ast.NodeTransformer):
    """
    Transformer that unwraps the if and else branches into separate inner functions and then wraps them in a call to
    _if_statement. For example:

        if 1 + 1 == 2:
            print('math works')
        else:
            print('something is broken')

    would be transformed into:

        def _if_branch():
            print('math works')
        def _else_branch():
            print('something is broken')
        _if_statement(1 + 1 == 2, _if_branch, _else_branch)
    """
    def visit_If(self, node):
        # Must recursively visit the body of both the if and else bodies to handle any nested if and else statements
        # This also conveniently handles elif since those are just treated as a nested if/else within the else branch
        # See: https://greentreesnakes.readthedocs.io/en/latest/nodes.html#If
        node = self.generic_visit(node)

        if_function = ast.FunctionDef(name='_if_branch', body=node.body, decorator_list=[], args=_EMPTY_ARGUMENTS)
        else_function = ast.FunctionDef(name='_else_branch', body=node.orelse, decorator_list=[], args=_EMPTY_ARGUMENTS)

        if_function_name = ast.Name(id='_if_branch', ctx=ast.Load())
        else_function_name = ast.Name(id='_else_branch', ctx=ast.Load())

        if node.orelse:
            return [
                if_function,
                else_function,
                ast.Expr(ast.Call(
                    func=ast.Name(id='_if_statement', ctx=ast.Load()),
                    args=[node.test, if_function_name, else_function_name],
                    keywords=[]))
            ]
        else:
            return [
                if_function,
                ast.Expr(ast.Call(
                    func=ast.Name(id='_if_statement', ctx=ast.Load()),
                    args=[node.test, if_function_name, ast.NameConstant(None)],
                    keywords=[]))
            ]


def _rewrite_function(f):
    """
    Rewrite a function so that any if/else branches are intercepted and their behavior can be overridden. This is
    accomplished using 3 steps:

    1. Get the source of the function and then rewrite the AST using _IfTransformer
    2. Do some small fixups to the tree to make sure
        a) the function doesn't have the same name, and
        b) the decorator isn't called recursively on the transformed function as well
    3. Bring the variables from the call site back into scope

    :param f: Function to rewrite
    :return: Rewritten function
    """
    source = inspect.getsource(f)
    tree = ast.parse(source)
    _IfTransformer().visit(tree)

    ast.fix_missing_locations(tree)
    tree.body[0].name = f.__name__ + '_patched'
    tree.body[0].decorator_list = []

    compiled = compile(tree, filename='<ast>', mode='exec')
    # The first f_back here gets to the body of magicquil() and the second f_back gets to the user's call site which
    # is what we want. If we didn't add these manually to the globals it wouldn't be possible to call other @magicquil
    # functions from within a @magicquil function.
    prev_globals = inspect.currentframe().f_back.f_back.f_globals
    # For reasons I don't quite understand it's critical to add locals() here otherwise the function will disappear and
    # we won't be able to return it below
    exec(compiled, {**prev_globals, **globals()}, locals())
    return locals()[f.__name__ + '_patched']


def magicquil(f):
    """
    Decorator to enable a more convenient syntax for writing quil programs. With this decorator there is no need to
    keep track of a Program object and regular Python if/else branches can be used for classical control flow.

    Example usage:

        @magicquil
        def fast_reset(q1):
            reg1 = MEASURE(q1)
            if reg1:
                X(q1)
            else:
                I(q1)

        my_program = fast_reset(0)  # this will be a Program object
    """
    rewritten_function = _rewrite_function(f)

    @functools.wraps(f)
    def wrapper(*args, **kwargs):
        if _program_context.get(None) is not None:
            rewritten_function(*args, **kwargs)
            program = _program_context.get()
        else:
            token = _program_context.set(Program())
            rewritten_function(*args, **kwargs)
            program = _program_context.get()
            _program_context.reset(token)
        return program

    return wrapper<|MERGE_RESOLUTION|>--- conflicted
+++ resolved
@@ -22,16 +22,12 @@
 from pyquil.quil import Program
 from pyquil.quilatom import Addr
 
-<<<<<<< HEAD
-_program_context: ContextVar[Program] = ContextVar('program')
-=======
 if sys.version_info < (3, 7):
     from pyquil.external.contextvars import ContextVar
 else:
     from contextvars import ContextVar
 
-_program_context = ContextVar('program')
->>>>>>> b1ff47b9
+_program_context: ContextVar[Program] = ContextVar('program')
 
 
 def program_context() -> Program:
