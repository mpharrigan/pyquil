import functools
import itertools
import json
import logging
import re
import sys
import warnings
from json import JSONEncoder
from math import pi
from operator import mul
from typing import List, Union, Iterable, Dict, Tuple

import networkx as nx
import numpy as np
from networkx.algorithms.approximation.clique import clique_removal

from pyquil import Program
from pyquil.api import QuantumComputer
from pyquil.gates import *
from pyquil.paulis import PauliTerm, is_identity, sI

if sys.version_info < (3, 7):
    from pyquil.external.dataclasses import dataclass
else:
    from dataclasses import dataclass

log = logging.getLogger(__name__)


@dataclass(frozen=True)
class _OneQState:
    """
    A description of a named one-qubit quantum state.

    This can be used to generate pre-rotations for quantum process tomography. For example,
    X0_14 will generate the +1 eigenstate of the X operator on qubit 14. X1_14 will generate the
    -1 eigenstate. SIC0_14 will generate the 0th SIC-basis state on qubit 14.
    """
    label: str
    index: int
    qubit: int

    def __str__(self):
        return f'{self.label}{self.index}_{self.qubit}'

    @classmethod
    def from_str(cls, s):
        ma = re.match(r'\s*(\w+)(\d+)_(\d+)\s*', s)
        if ma is None:
            raise ValueError(f"Couldn't parse '{s}'")
        return _OneQState(
            label=ma.group(1),
            index=int(ma.group(2)),
            qubit=int(ma.group(3)),
        )


@dataclass(frozen=True)
class TensorProductState:
    """
    A description of a multi-qubit quantum state that is a tensor product of many _OneQStates
    states.
    """
    states: Tuple[_OneQState]

    def __init__(self, states=None):
        if states is None:
            states = tuple()
        object.__setattr__(self, 'states', tuple(states))

    def __mul__(self, other):
        return TensorProductState(self.states + other.states)

    def __str__(self):
        return ' * '.join(str(s) for s in self.states)

    def __repr__(self):
        return f'TensorProductState[{self}]'

    def __getitem__(self, qubit):
        """Return the _OneQState at the given qubit."""
        for oneq_state in self.states:
            if oneq_state.qubit == qubit:
                return oneq_state
        raise IndexError()

    def __iter__(self):
        yield from self.states

    def __len__(self):
        return len(self.states)

    def states_as_set(self):
        return frozenset(self.states)

    def __eq__(self, other):
        if not isinstance(other, TensorProductState):
            return False

        return self.states_as_set() == other.states_as_set()

    def __hash__(self):
        return hash(self.states_as_set())

    @classmethod
    def from_str(cls, s):
        if s == '':
            return TensorProductState()
        return TensorProductState(tuple(_OneQState.from_str(x) for x in s.split('*')))


<<<<<<< HEAD
def is_vacuum(state: TensorProductState):
    return len(state) == 0


def vacuum(q=None):
    return TensorProductState(tuple())


=======
>>>>>>> 9ab408bd
def SIC0(q):
    return TensorProductState((_OneQState('SIC', 0, q),))


def SIC1(q):
    return TensorProductState((_OneQState('SIC', 1, q),))


def SIC2(q):
    return TensorProductState((_OneQState('SIC', 2, q),))


def SIC3(q):
    return TensorProductState((_OneQState('SIC', 3, q),))


def plusX(q):
    return TensorProductState((_OneQState('X', 0, q),))


def minusX(q):
    return TensorProductState((_OneQState('X', 1, q),))


def plusY(q):
    return TensorProductState((_OneQState('Y', 0, q),))


def minusY(q):
    return TensorProductState((_OneQState('Y', 1, q),))


def plusZ(q):
    return TensorProductState((_OneQState('Z', 0, q),))


def minusZ(q):
    return TensorProductState((_OneQState('Z', 1, q),))


def zeros_state(qubits: Iterable[int]):
    return TensorProductState(_OneQState('Z', 0, q) for q in qubits)


@dataclass(frozen=True, init=False)
class ExperimentSetting:
    """
    Input and output settings for a tomography-like experiment.

    Many near-term quantum algorithms take the following form:

     - Start in a pauli state
     - Prepare some ansatz
     - Measure it w.r.t. pauli operators

    Where we typically use a large number of (start, measure) pairs but keep the ansatz preparation
    program consistent. This class represents the (start, measure) pairs. Typically a large
    number of these :py:class:`ExperimentSetting` objects will be created and grouped into
    a :py:class:`TomographyExperiment`.
    """
    in_state: TensorProductState
    out_operator: PauliTerm

    def __init__(self, in_state: TensorProductState, out_operator: PauliTerm):
        # For backwards compatibility, handle in_state specified by PauliTerm.
        if isinstance(in_state, PauliTerm):
            warnings.warn("Please specify in_state as a TensorProductState",
                          DeprecationWarning, stacklevel=2)

            if is_identity(in_state):
                in_state = TensorProductState()
            else:
                in_state = TensorProductState([
                    _OneQState(label=pauli_label, index=0, qubit=qubit)
                    for qubit, pauli_label in in_state._ops.items()
                ])

        object.__setattr__(self, 'in_state', in_state)
        object.__setattr__(self, 'out_operator', out_operator)

    @property
    def in_operator(self):
        warnings.warn("ExperimentSetting.in_operator is deprecated in favor of in_state",
                      stacklevel=2)

        # Backwards compat
        pt = sI()
        for oneq_state in self.in_state.states:
            if oneq_state.label not in ['X', 'Y', 'Z']:
                raise ValueError(f"Can't shim {oneq_state.label} into a pauli term. Use in_state.")
            if oneq_state.index != 0:
                raise ValueError(f"Can't shim {oneq_state} into a pauli term. Use in_state.")

            pt *= PauliTerm(op=oneq_state.label, index=oneq_state.qubit)

        return pt

    def __str__(self):
        return f'{self.in_state}→{self.out_operator.compact_str()}'

    def __repr__(self):
        return f'ExperimentSetting[{self}]'

    def serializable(self):
        return str(self)

    @classmethod
    def from_str(cls, s: str):
        """The opposite of str(expt)"""
        instr, outstr = s.split('→')
        return ExperimentSetting(in_state=TensorProductState.from_str(instr),
                                 out_operator=PauliTerm.from_compact_str(outstr))


def _abbrev_program(program: Program, max_len=10):
    """Create an abbreviated string representation of a Program.

    This will join all instructions onto a single line joined by '; '. If the number of
    instructions exceeds ``max_len``, some will be excluded from the string representation.
    """
    program_lines = program.out().splitlines()
    if max_len is not None and len(program_lines) > max_len:
        first_n = max_len // 2
        last_n = max_len - first_n
        excluded = len(program_lines) - max_len
        program_lines = (program_lines[:first_n] + [f'... {excluded} instrs not shown ...']
                         + program_lines[-last_n:])

    return '; '.join(program_lines)


class TomographyExperiment:
    """
    A tomography-like experiment.

    Many near-term quantum algorithms involve:

     - some limited state preparation
     - enacting a quantum process (like in tomography) or preparing a variational ansatz state
       (like in VQE)
     - measuring observables of the state.

    Where we typically use a large number of (state_prep, measure) pairs but keep the ansatz
    program consistent. This class stores the ansatz program as a :py:class:`~pyquil.Program`
    and maintains a list of :py:class:`ExperimentSetting` objects which each represent a
    (state_prep, measure) pair.

    Settings diagonalized by a shared tensor product basis (TPB) can (optionally) be estimated
    simultaneously. Therefore, this class is backed by a list of list of ExperimentSettings.
    Settings sharing an inner list will be estimated simultaneously. If you don't want this,
    provide a list of length-1-lists. As a convenience, if you pass a 1D list to the constructor
    will expand it to a list of length-1-lists.

    This class will not group settings for you. Please see :py:func:`group_experiments` for
    a function that will automatically process a TomographyExperiment to group Experiments sharing
    a TPB.
    """

    def __init__(self,
                 settings: Union[List[ExperimentSetting], List[List[ExperimentSetting]]],
                 program: Program,
                 qubits: List[int]):
        if len(settings) == 0:
            settings = []
        else:
            if isinstance(settings[0], ExperimentSetting):
                # convenience wrapping in lists of length 1
                settings = [[expt] for expt in settings]

        self._settings = settings  # type: List[List[ExperimentSetting]]
        self.program = program
        self.qubits = qubits

    def __len__(self):
        return len(self._settings)

    def __getitem__(self, item):
        return self._settings[item]

    def __setitem__(self, key, value):
        self._settings[key] = value

    def __delitem__(self, key):
        self._settings.__delitem__(key)

    def __iter__(self):
        yield from self._settings

    def __reversed__(self):
        yield from reversed(self._settings)

    def __contains__(self, item):
        return item in self._settings

    def append(self, expts):
        if not isinstance(expts, list):
            expts = [expts]
        return self._settings.append(expts)

    def count(self, expt):
        return self._settings.count(expt)

    def index(self, expt, start=None, stop=None):
        return self._settings.index(expt, start, stop)

    def extend(self, expts):
        return self._settings.extend(expts)

    def insert(self, index, expt):
        return self._settings.insert(index, expt)

    def pop(self, index=None):
        return self._settings.pop(index)

    def remove(self, expt):
        return self._settings.remove(expt)

    def reverse(self):
        return self._settings.reverse()

    def sort(self, key=None, reverse=False):
        return self._settings.sort(key, reverse)

    def setting_strings(self):
        yield from ('{i}: {st_str}'.format(i=i, st_str=', '.join(str(setting)
                                                                 for setting in settings))
                    for i, settings in enumerate(self._settings))

    def settings_string(self, abbrev_after=None):
        setting_strs = list(self.setting_strings())
        if abbrev_after is not None and len(setting_strs) > abbrev_after:
            first_n = abbrev_after // 2
            last_n = abbrev_after - first_n
            excluded = len(setting_strs) - abbrev_after
            setting_strs = (setting_strs[:first_n] + [f'... {excluded} not shown ...',
                                                      '... use e.settings_string() for all ...']
                            + setting_strs[-last_n:])
        return '\n'.join(setting_strs)

    def __str__(self):
        return _abbrev_program(self.program) + '\n' + self.settings_string(abbrev_after=20)

    def serializable(self):
        return {
            'type': 'TomographyExperiment',
            'settings': self._settings,
            'program': self.program.out(),
            'qubits': self.qubits,
        }

    def __eq__(self, other):
        if not isinstance(other, TomographyExperiment):
            return False
        return self.serializable() == other.serializable()


class OperatorEncoder(JSONEncoder):
    def default(self, o):
        if isinstance(o, ExperimentSetting):
            return o.serializable()
        if isinstance(o, TomographyExperiment):
            return o.serializable()
        if isinstance(o, ExperimentResult):
            return o.serializable()
        return o


def to_json(fn, obj):
    """Convenience method to save pyquil.operator_estimation objects as a JSON file.

    See :py:func:`read_json`.
    """
    with open(fn, 'w') as f:
        json.dump(obj, f, cls=OperatorEncoder, indent=2, ensure_ascii=False)
    return fn


def _operator_object_hook(obj):
    if 'type' in obj and obj['type'] == 'TomographyExperiment':
        return TomographyExperiment([[ExperimentSetting.from_str(s) for s in settings]
                                     for settings in obj['settings']],
                                    program=Program(obj['program']),
                                    qubits=obj['qubits'])
    return obj


def read_json(fn):
    """Convenience method to read pyquil.operator_estimation objects from a JSON file.

    See :py:func:`to_json`.
    """
    with open(fn) as f:
        return json.load(f, object_hook=_operator_object_hook)


def _one_q_sic_prep(index, qubit):
    """Prepare the index-th SIC basis state."""
    if index == 0:
        return Program()

    theta = 2 * np.arccos(1 / np.sqrt(3))
    zx_plane_rotation = Program([
        RX(-pi / 2, qubit),
        RZ(theta - pi, qubit),
        RX(-pi / 2, qubit),
    ])

    if index == 1:
        return zx_plane_rotation

    elif index == 2:
        return zx_plane_rotation + RZ(-2 * pi / 3, qubit)

    elif index == 3:
        return zx_plane_rotation + RZ(2 * pi / 3, qubit)

    raise ValueError(f'Bad SIC index: {index}')


def _one_q_pauli_prep(label, index, qubit):
    """Prepare the index-th eigenstate of the pauli operator given by label."""
    if index not in [0, 1]:
        raise ValueError(f'Bad Pauli index: {index}')

    if label == 'X':
        if index == 0:
            return Program(RY(pi / 2, qubit))
        else:
            return Program(RY(-pi / 2, qubit))

    elif label == 'Y':
        if index == 0:
            return Program(RX(-pi / 2, qubit))
        else:
            return Program(RX(pi / 2, qubit))

    elif label == 'Z':
        if index == 0:
            return Program()
        else:
            return Program(RX(pi, qubit))

    raise ValueError(f'Bad Pauli label: {label}')


def _one_q_state_prep(oneq_state: _OneQState):
    """Prepare a one qubit state.

    Either SIC[0-3], X[0-1], Y[0-1], or Z[0-1].
    """
    label = oneq_state.label
    if label == 'SIC':
        return _one_q_sic_prep(oneq_state.index, oneq_state.qubit)
    elif label in ['X', 'Y', 'Z']:
        return _one_q_pauli_prep(label, oneq_state.index, oneq_state.qubit)
    else:
        raise ValueError(f"Bad state label: {label}")


def _local_pauli_eig_meas(op, idx):
    """
    Generate gate sequence to measure in the eigenbasis of a Pauli operator, assuming
    we are only able to measure in the Z eigenbasis.

    """
    if op == 'X':
        return Program(RY(-pi / 2, idx))
    elif op == 'Y':
        return Program(RX(pi / 2, idx))
    elif op == 'Z':
        return Program()
    raise ValueError(f'Unknown operation {op}')


def construct_tpb_graph(experiments: TomographyExperiment):
    """
    Construct a graph where an edge signifies two experiments are diagonal in a TPB.
    """
    g = nx.Graph()
    for expt in experiments:
        assert len(expt) == 1, 'already grouped?'
        expt = expt[0]

        if expt not in g:
            g.add_node(expt, count=1)
        else:
            g.nodes[expt]['count'] += 1

    for expt1, expt2 in itertools.combinations(experiments, r=2):
        expt1 = expt1[0]
        expt2 = expt2[0]

        if expt1 == expt2:
            continue

        max_weight_in = _max_weight_state([expt1.in_state, expt2.in_state])
        max_weight_out = _max_weight_operator([expt1.out_operator, expt2.out_operator])
        if max_weight_in is not None and max_weight_out is not None:
            g.add_edge(expt1, expt2)

    return g


def group_experiments_clique_removal(experiments: TomographyExperiment) -> TomographyExperiment:
    """
    Group experiments that are diagonal in a shared tensor product basis (TPB) to minimize number
    of QPU runs, using a graph clique removal algorithm.

    :param experiments: a tomography experiment
    :return: a tomography experiment with all the same settings, just grouped according to shared
        TPBs.
    """
    g = construct_tpb_graph(experiments)
    _, cliqs = clique_removal(g)
    new_cliqs = []
    for cliq in cliqs:
        new_cliq = []
        for expt in cliq:
            # duplicate `count` times
            new_cliq += [expt] * g.nodes[expt]['count']

        new_cliqs += [new_cliq]

    return TomographyExperiment(new_cliqs, program=experiments.program, qubits=experiments.qubits)


def _max_weight_operator(ops: Iterable[PauliTerm]) -> Union[None, PauliTerm]:
    """Construct a PauliTerm operator by taking the non-identity single-qubit operator at each
    qubit position.

    This function will return ``None`` if the input operators do not share a natural tensor
    product basis.

    For example, the max_weight_operator of ["XI", "IZ"] is "XZ". Asking for the max weight
    operator of something like ["XI", "ZI"] will return None.
    """
    mapping = dict()  # type: Dict[int, str]
    for op in ops:
        for idx, op_str in op:
            if idx in mapping:
                if mapping[idx] != op_str:
                    return None
            else:
                mapping[idx] = op_str
    op = functools.reduce(mul, (PauliTerm(op, q) for q, op in mapping.items()), sI())
    return op


def _max_weight_state(states: Iterable[TensorProductState]) -> Union[None, TensorProductState]:
    """Construct a TensorProductState by taking the single-qubit state at each
    qubit position.

    This function will return ``None`` if the input states are not compatible

    For example, the max_weight_state of ["(+X, q0)", "(-Z, q1)"] is "(+X, q0; -Z q1)". Asking for
    the max weight state of something like ["(+X, q0)", "(+Z, q0)"] will return None.
    """
    mapping = dict()  # type: Dict[int, _OneQState]
    for state in states:
        for oneq_state in state.states:
            if oneq_state.qubit in mapping:
                if mapping[oneq_state.qubit] != oneq_state:
                    return None
            else:
                mapping[oneq_state.qubit] = oneq_state
    return TensorProductState(list(mapping.values()))


def _max_tpb_overlap(tomo_expt: TomographyExperiment):
    """
    Given an input TomographyExperiment, provide a dictionary indicating which ExperimentSettings
    share a tensor product basis

    :param tomo_expt: TomographyExperiment, from which to group ExperimentSettings that share a tpb
        and can be run together
    :return: dictionary keyed with ExperimentSetting (specifying a tpb), and with each value being a
            list of ExperimentSettings (diagonal in that tpb)
    """
    # initialize empty dictionary
    diagonal_sets = {}
    # loop through ExperimentSettings of the TomographyExperiment
    for expt_setting in tomo_expt:
        # no need to group already grouped TomographyExperiment
        assert len(expt_setting) == 1, 'already grouped?'
        expt_setting = expt_setting[0]
        # calculate max overlap of expt_setting with keys of diagonal_sets
        # keep track of whether a shared tpb was found
        found_tpb = False
        # loop through dict items
        for es, es_list in diagonal_sets.items():
            trial_es_list = es_list + [expt_setting]
            diag_in_term = _max_weight_state(expst.in_state for expst in trial_es_list)
            diag_out_term = _max_weight_operator(expst.out_operator for expst in trial_es_list)
            if diag_in_term is not None and diag_out_term is not None:
                # shared tpb was found
                found_tpb = True
                assert len(diag_in_term) >= len(es.in_state), \
                    "Highest weight in-state can't be smaller than the given in-state"
                assert len(diag_out_term) >= len(es.out_operator), \
                    "Highest weight out-PauliTerm can't be smaller than the given out-PauliTerm"

                # update the diagonalizing basis (key of dict) if necessary
                if len(diag_in_term) > len(es.in_state) or len(diag_out_term) > len(es.out_operator):
                    del diagonal_sets[es]
                    new_es = ExperimentSetting(diag_in_term, diag_out_term)
                    diagonal_sets[new_es] = trial_es_list
                else:
                    diagonal_sets[es] = trial_es_list
                break

        if not found_tpb:
            # made it through entire dict without finding any ExperimentSetting with shared tpb,
            # so need to make a new item
            diagonal_sets[expt_setting] = [expt_setting]

    return diagonal_sets


def group_experiments_greedy(tomo_expt: TomographyExperiment):
    """
    Greedy method to group ExperimentSettings in a given TomographyExperiment

    :param tomo_expt: TomographyExperiment to group ExperimentSettings within
    :return: TomographyExperiment, with grouped ExperimentSettings according to whether
        it consists of PauliTerms diagonal in the same tensor product basis
    """
    diag_sets = _max_tpb_overlap(tomo_expt)
    grouped_expt_settings_list = list(diag_sets.values())
    grouped_tomo_expt = TomographyExperiment(grouped_expt_settings_list, program=tomo_expt.program,
                                             qubits=tomo_expt.qubits)
    return grouped_tomo_expt


def group_experiments(experiments: TomographyExperiment,
                      method: str = 'greedy') -> TomographyExperiment:
    """
    Group experiments that are diagonal in a shared tensor product basis (TPB) to minimize number
    of QPU runs.

    Background
    ----------

    Given some PauliTerm operator, the 'natural' tensor product basis to
    diagonalize this term is the one which diagonalizes each Pauli operator in the
    product term-by-term.

    For example, X(1) * Z(0) would be diagonal in the 'natural' tensor product basis
    {(|0> +/- |1>)/Sqrt[2]} * {|0>, |1>}, whereas Z(1) * X(0) would be diagonal
    in the 'natural' tpb {|0>, |1>} * {(|0> +/- |1>)/Sqrt[2]}. The two operators
    commute but are not diagonal in each others 'natural' tpb (in fact, they are
    anti-diagonal in each others 'natural' tpb). This function tests whether two
    operators given as PauliTerms are both diagonal in each others 'natural' tpb.

    Note that for the given example of X(1) * Z(0) and Z(1) * X(0), we can construct
    the following basis which simultaneously diagonalizes both operators:

      -- |0>' = |0> (|+>) + |1> (|->)
      -- |1>' = |0> (|+>) - |1> (|->)
      -- |2>' = |0> (|->) + |1> (|+>)
      -- |3>' = |0> (-|->) + |1> (|+>)

    In this basis, X Z looks like diag(1, -1, 1, -1), and Z X looks like diag(1, 1, -1, -1).
    Notice however that this basis cannot be constructed with single-qubit operations, as each
    of the basis vectors are entangled states.


    Methods
    -------

    The "greedy" method will keep a running set of 'buckets' into which grouped ExperimentSettings
    will be placed. Each new ExperimentSetting considered is assigned to the first applicable
    bucket and a new bucket is created if there are no applicable buckets.

    The "clique-removal" method maps the term grouping problem onto Max Clique graph problem.
    This method constructs a NetworkX graph where an edge exists between two settings that
    share an nTPB and then uses networkx's algorithm for clique removal. This method can give
    you marginally better groupings in certain circumstances, but constructing the
    graph is pretty slow so "greedy" is the default.

    :param experiments: a tomography experiment
    :param method: method used for grouping; the allowed methods are one of
        ['greedy', 'clique-removal']
    :return: a tomography experiment with all the same settings, just grouped according to shared
        TPBs.
    """
    allowed_methods = ['greedy', 'clique-removal']
    assert method in allowed_methods, f"'method' should be one of {allowed_methods}."
    if method == 'greedy':
        return group_experiments_greedy(experiments)
    elif method == 'clique-removal':
        return group_experiments_clique_removal(experiments)


@dataclass(frozen=True)
class ExperimentResult:
    """An expectation and standard deviation for the measurement of one experiment setting
    in a tomographic experiment.
    """

    setting: ExperimentSetting
    expectation: Union[float, complex]
    stddev: float
    total_counts: int

    def __str__(self):
        return f'{self.setting}: {self.expectation} +- {self.stddev}'

    def __repr__(self):
        return f'ExperimentResult[{self}]'

    def serializable(self):
        return {
            'type': 'ExperimentResult',
            'setting': self.setting,
            'expectation': self.expectation,
            'stddev': self.stddev,
            'total_counts': self.total_counts,
        }


def measure_observables(qc: QuantumComputer, tomo_experiment: TomographyExperiment, n_shots=1000,
                        progress_callback=None, active_reset=False):
    """
    Measure all the observables in a TomographyExperiment.

    :param qc: A QuantumComputer which can run quantum programs
    :param tomo_experiment: A suite of tomographic observables to measure
    :param n_shots: The number of shots to take per ExperimentSetting
    :param progress_callback: If not None, this function is called each time a group of
        settings is run with arguments ``f(i, len(tomo_experiment)`` such that the progress
        is ``i / len(tomo_experiment)``.
    :param active_reset: Whether to actively reset qubits instead of waiting several
        times the coherence length for qubits to decay to |0> naturally. Setting this
        to True is much faster but there is a ~1% error per qubit in the reset operation.
        Thermal noise from "traditional" reset is not routinely characterized but is of the same
        order.
    """
    for i, settings in enumerate(tomo_experiment):
        # Outer loop over a collection of grouped settings for which we can simultaneously
        # estimate.
        log.info(f"Collecting bitstrings for the {len(settings)} settings: {settings}")

        # 1.1 Prepare a state according to the amalgam of all setting.in_state
        total_prog = Program()
        if active_reset:
            total_prog += RESET()
        max_weight_in_state = _max_weight_state(setting.in_state for setting in settings)
        for oneq_state in max_weight_in_state.states:
            total_prog += _one_q_state_prep(oneq_state)

        # 1.2 Add in the program
        total_prog += tomo_experiment.program

        # 1.3 Measure the state according to setting.out_operator
        max_weight_out_op = _max_weight_operator(setting.out_operator for setting in settings)
        for qubit, op_str in max_weight_out_op:
            total_prog += _local_pauli_eig_meas(op_str, qubit)

        # 2. Run the experiment
        bitstrings = qc.run_and_measure(total_prog, n_shots)
        if progress_callback is not None:
            progress_callback(i, len(tomo_experiment))

        # 3. Post-process
        # 3.1 First transform bits to eigenvalues; ie (+1, -1)
        obs_strings = {q: 1 - 2 * bitstrings[q] for q in bitstrings}

        # Inner loop over the grouped settings. They only differ in which qubits' measurements
        # we include in the post-processing. For example, if `settings` is Z1, Z2, Z1Z2 and we
        # measure (n_shots, n_qubits=2) obs_strings then the full operator value involves selecting
        # either the first column, second column, or both and multiplying along the row.
        for setting in settings:
            # 3.2 Get the term's coefficient so we can multiply it in later.
            coeff = complex(setting.out_operator.coefficient)
            if not np.isclose(coeff.imag, 0):
                raise ValueError(f"{setting}'s out_operator has a complex coefficient.")
            coeff = coeff.real

            # 3.3 Special case for measuring the "identity" operator, which doesn't make much
            #     sense but should happen perfectly.
            if is_identity(setting.out_operator):
                yield ExperimentResult(
                    setting=setting,
                    expectation=coeff,
                    stddev=0.0,
                    total_counts=n_shots,
                )
                continue

            # 3.4 Pick columns corresponding to qubits with a non-identity out_operation and stack
            #     into an array of shape (n_shots, n_measure_qubits)
            my_obs_strings = np.vstack(obs_strings[q] for q, op_str in setting.out_operator).T

            # 3.6 Multiply row-wise to get operator values. Do statistics. Yield result.
            obs_vals = coeff * np.prod(my_obs_strings, axis=1)
            obs_mean = np.mean(obs_vals)
            obs_var = np.var(obs_vals) / n_shots
            yield ExperimentResult(
                setting=setting,
                expectation=np.asscalar(obs_mean),
                stddev=np.asscalar(np.sqrt(obs_var)),
                total_counts=n_shots,
            )<|MERGE_RESOLUTION|>--- conflicted
+++ resolved
@@ -109,17 +109,6 @@
         return TensorProductState(tuple(_OneQState.from_str(x) for x in s.split('*')))
 
 
-<<<<<<< HEAD
-def is_vacuum(state: TensorProductState):
-    return len(state) == 0
-
-
-def vacuum(q=None):
-    return TensorProductState(tuple())
-
-
-=======
->>>>>>> 9ab408bd
 def SIC0(q):
     return TensorProductState((_OneQState('SIC', 0, q),))
 
