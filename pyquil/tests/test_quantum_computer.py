import itertools

import networkx as nx
import numpy as np
import pytest

from pyquil import Program, get_qc, list_quantum_computers
from pyquil.api import QVM, QuantumComputer, local_qvm
from pyquil.api._qac import AbstractCompiler
from pyquil.api._quantum_computer import _get_flipped_protoquil_program, _parse_name
from pyquil.device import NxDevice, gates_in_isa
from pyquil.gates import *
from pyquil.noise import decoherence_noise_with_asymmetric_ro
<<<<<<< HEAD
from pyquil.pyqvm import PyQVM
=======
from rpcq.messages import PyQuilExecutableResponse
>>>>>>> 5d47d4a4


class DummyCompiler(AbstractCompiler):
    def get_version_info(self):
        return {}

    def quil_to_native_quil(self, program: Program):
        return program

    def native_quil_to_executable(self, nq_program: Program):
        return nq_program


def test_get_flipped_program():
    program = Program([
        I(0),
        RX(2.3, 1),
        CNOT(0, 1),
        MEASURE(0, 0),
        MEASURE(1, 1),
    ])

    flipped_program = _get_flipped_protoquil_program(program)
    assert flipped_program.out().splitlines()[-6::] == [
        'PRAGMA PRESERVE_BLOCK',
        'RX(pi) 0',
        'RX(pi) 1',
        'PRAGMA END_PRESERVE_BLOCK',
        'MEASURE 0 ro[0]',
        'MEASURE 1 ro[1]',
    ]


def test_get_flipped_program_only_measure():
    program = Program([
        MEASURE(0, 0),
        MEASURE(1, 1),
    ])

    flipped_program = _get_flipped_protoquil_program(program)
    assert flipped_program.out().splitlines() == [
        'DECLARE ro BIT[2]',
        'PRAGMA PRESERVE_BLOCK',
        'RX(pi) 0',
        'RX(pi) 1',
        'PRAGMA END_PRESERVE_BLOCK',
        'MEASURE 0 ro[0]',
        'MEASURE 1 ro[1]',
    ]


def test_device_stuff():
    topo = nx.from_edgelist([(0, 4), (0, 99)])
    qc = QuantumComputer(
        name='testy!',
        qam=None,  # not necessary for this test
        device=NxDevice(topo),
        compiler=DummyCompiler()
    )
    assert nx.is_isomorphic(qc.qubit_topology(), topo)

    isa = qc.get_isa(twoq_type='CPHASE')
    assert sorted(isa.edges)[0].type == 'CPHASE'
    assert sorted(isa.edges)[0].targets == [0, 4]


def test_run(forest):
    device = NxDevice(nx.complete_graph(3))
    qc = QuantumComputer(
        name='testy!',
        qam=QVM(connection=forest, gate_noise=[0.01] * 3),
        device=device,
        compiler=DummyCompiler()
    )
    bitstrings = qc.run(
        Program(
            H(0),
            CNOT(0, 1),
            CNOT(1, 2),
            MEASURE(0, 0),
            MEASURE(1, 1),
            MEASURE(2, 2)).wrap_in_numshots_loop(1000)
    )

    assert bitstrings.shape == (1000, 3)
    parity = np.sum(bitstrings, axis=1) % 3
    assert 0 < np.mean(parity) < 0.15


def test_run_pyqvm_noiseless():
    device = NxDevice(nx.complete_graph(3))
    qc = QuantumComputer(
        name='testy!',
        qam=PyQVM(n_qubits=3),
        device=device,
        compiler=DummyCompiler()
    )
    bitstrings = qc.run(
        Program(
            H(0),
            CNOT(0, 1),
            CNOT(1, 2),
            MEASURE(0, 0),
            MEASURE(1, 1),
            MEASURE(2, 2)).wrap_in_numshots_loop(1000)
    )

    assert bitstrings.shape == (1000, 3)
    parity = np.sum(bitstrings, axis=1) % 3
    assert np.mean(parity) == 0


def test_run_pyqvm_noisy():
    device = NxDevice(nx.complete_graph(3))
    qc = QuantumComputer(
        name='testy!',
        qam=PyQVM(n_qubits=3, post_gate_noise_probabilities={'relaxation': 0.01}),
        device=device,
        compiler=DummyCompiler()
    )
    bitstrings = qc.run(
        Program(
            H(0),
            CNOT(0, 1),
            CNOT(1, 2),
            MEASURE(0, 0),
            MEASURE(1, 1),
            MEASURE(2, 2)).wrap_in_numshots_loop(1000)
    )

    assert bitstrings.shape == (1000, 3)
    parity = np.sum(bitstrings, axis=1) % 3
    assert 0 < np.mean(parity) < 0.15


def test_readout_symmetrization(forest):
    device = NxDevice(nx.complete_graph(3))
    noise_model = decoherence_noise_with_asymmetric_ro(gates=gates_in_isa(device.get_isa()))
    qc = QuantumComputer(
        name='testy!',
        qam=QVM(connection=forest, noise_model=noise_model),
        device=device,
        compiler=DummyCompiler()
    )

    prog = Program(I(0), X(1),
                   MEASURE(0, 0),
                   MEASURE(1, 1))
    prog.wrap_in_numshots_loop(1000)

    bs1 = qc.run(prog)
    avg0_us = np.mean(bs1[:, 0])
    avg1_us = 1 - np.mean(bs1[:, 1])
    diff_us = avg1_us - avg0_us
    assert diff_us > 0.03

    bs2 = qc.run_symmetrized_readout(prog, 1000)
    avg0_s = np.mean(bs2[:, 0])
    avg1_s = 1 - np.mean(bs2[:, 1])
    diff_s = avg1_s - avg0_s
    assert diff_s < 0.05


def test_list_qc():
    qc_names = list_quantum_computers(qpus=False)
    # TODO: update with deployed qpus
    assert qc_names == ['9q-square-qvm', '9q-square-noisy-qvm']


def test_parse_qc_name():
    name, qvm_type, noisy = _parse_name('9q-generic', None, None)
    assert name == '9q-generic'
    assert qvm_type is None
    assert not noisy

    name, qvm_type, noisy = _parse_name('9q-generic-qvm', None, None)
    assert name == '9q-generic'
    assert qvm_type == 'qvm'
    assert not noisy

    name, qvm_type, noisy = _parse_name('9q-generic-noisy-qvm', None, None)
    assert name == '9q-generic'
    assert qvm_type == 'qvm'
    assert noisy


def test_parse_qc_flags():
    name, qvm_type, noisy = _parse_name('9q-generic', False, False)
    assert name == '9q-generic'
    assert qvm_type is None
    assert not noisy

    name, qvm_type, noisy = _parse_name('9q-generic', True, None)
    assert name == '9q-generic'
    assert qvm_type == 'qvm'
    assert not noisy

    name, qvm_type, noisy = _parse_name('9q-generic', True, True)
    assert name == '9q-generic'
    assert qvm_type == 'qvm'
    assert noisy


def test_parse_qc_redundant():
    name, qvm_type, noisy = _parse_name('9q-generic', False, False)
    assert name == '9q-generic'
    assert qvm_type is None
    assert not noisy

    name, qvm_type, noisy = _parse_name('9q-generic-qvm', True, False)
    assert name == '9q-generic'
    assert qvm_type == 'qvm'
    assert not noisy

    name, qvm_type, noisy = _parse_name('9q-generic-noisy-qvm', True, True)
    assert name == '9q-generic'
    assert qvm_type == 'qvm'
    assert noisy


def test_parse_qc_conflicting():
    with pytest.raises(ValueError) as e:
        name, qvm_type, noisy = _parse_name('9q-generic-qvm', False, False)

    assert e.match(r'.*but you have specified `as_qvm=False`')

    with pytest.raises(ValueError) as e:
        name, qvm_type, noisy = _parse_name('9q-generic-noisy-qvm', True, False)
    assert e.match(r'.*but you have specified `noisy=False`')


def test_parse_qc_strip():
    # Originally used `str.strip` to remove the suffixes. This is not correct!
    name, _, _ = _parse_name("mvq-qvm", None, None)
    assert name == 'mvq'

    name, _, _ = _parse_name("mvq-noisy-qvm", None, None)
    assert name == 'mvq'


def test_parse_qc_no_prefix():
    prefix, qvm_type, noisy = _parse_name('qvm', None, None)
    assert qvm_type == 'qvm'
    assert not noisy
    assert prefix == ''

    prefix, qvm_type, noisy = _parse_name('', True, None)
    assert qvm_type == 'qvm'
    assert not noisy
    assert prefix == ''


def test_parse_qc_no_prefix_2():
    prefix, qvm_type, noisy = _parse_name('noisy-qvm', None, None)
    assert qvm_type == 'qvm'
    assert noisy
    assert prefix == ''

    prefix, qvm_type, noisy = _parse_name('', True, True)
    assert qvm_type == 'qvm'
    assert noisy
    assert prefix == ''


<<<<<<< HEAD
def test_parse_qc_pyqvm():
    prefix, qvm_type, noisy = _parse_name('9q-generic-pyqvm', None, None)
    assert prefix == '9q-generic'
    assert qvm_type == 'pyqvm'
    assert not noisy


def test_qc_name():
    qc = get_qc("qvm")
    assert qc.name == 'qvm'


def test_qc_name_2():
    qc = get_qc("noisy-qvm")
    assert qc.name == 'noisy-qvm'


def test_qc_name_3():
    qc = get_qc("9q-generic-noisy-qvm")
    assert qc.name == '9q-generic-noisy-qvm'


def test_qc(qvm, compiler):
    qc = get_qc('9q-square-noisy-qvm')
    assert isinstance(qc, QuantumComputer)
    assert isinstance(qc.qam, QVM)
    assert qc.qam.noise_model is not None
    assert qc.qubit_topology().number_of_nodes() == 9
    assert qc.qubit_topology().degree[0] == 2
    assert qc.qubit_topology().degree[4] == 4
    assert str(qc) == "9q-square-noisy-qvm"


def test_qc_run(qvm, compiler):
    qc = get_qc('9q-square-noisy-qvm')
    bs = qc.run_and_measure(Program(X(0)), trials=3)
    assert len(bs) == 9
    for q, bits in bs.items():
        assert bits.shape == (3,)


def test_nq_qvm_qc():
    for n_qubits in [2, 4, 7, 19]:
        qc = get_qc(f'{n_qubits}q-qvm')
        for q1, q2 in itertools.permutations(range(n_qubits), r=2):
            assert (q1, q2) in qc.qubit_topology().edges
        assert qc.name == f'{n_qubits}q-qvm'


def test_qc_noisy():
    qc = get_qc('5q', as_qvm=True, noisy=True)
    assert isinstance(qc, QuantumComputer)


def test_qc_compile():
    qc = get_qc('5q', as_qvm=True, noisy=True)
    qc.compiler = DummyCompiler()
    prog = Program()
    prog += H(0)
    prog1 = qc.compile(prog)
    assert prog1 == prog


def test_qc_error():
    # QVM is not a QPU
    with pytest.raises(ValueError):
        get_qc('9q-square-noisy-qvm', as_qvm=False)

    with pytest.raises(ValueError):
        get_qc('5q', as_qvm=False)


def test_run_and_measure(local_qvm_quilc):
    qc = get_qc("9q-generic-qvm")
    prog = Program(I(8))
    trials = 11
<<<<<<< HEAD
    # note to devs: this is included as an example in the run_and_measure docstrings
    # so if you change it here ... change it there!
    bitstrings = qc.run_and_measure(prog, trials)
    bitstring_array = np.vstack(bitstrings[q] for q in qc.qubits()).T
    assert bitstring_array.shape == (trials, len(qc.qubits()))
=======
    with local_qvm():   # Redundant with test fixture.
        bitstrings = qc.run_and_measure(prog, trials)
    bitstring_array = np.vstack(bitstrings[q] for q in sorted(qc.qubits())).T
    assert bitstring_array.shape == (trials, len(qc.qubits()))


def test_run_symmetrized_readout_error(local_qvm_quilc):
    qc = get_qc("9q-generic-qvm")
    trials = 11
    prog = Program(I(8))

    # Trials not even
    with pytest.raises(ValueError):
        bitstrings = qc.run_symmetrized_readout(prog, trials)


def test_qvm_compile_pickiness(forest):
    p = Program(X(0), MEASURE(0, 0))
    p.wrap_in_numshots_loop(1000)
    nq = PyQuilExecutableResponse(program=p.out(), attributes={'num_shots': 1000})

    # Ok, non-realistic
    qc = get_qc('9q-qvm')
    qc.run(p)

    # Also ok
    qc.run(nq)

    # Not ok
    qc = get_qc('9q-square-qvm')
    with pytest.raises(TypeError):
        qc.run(p)

    # Yot ok
    qc.run(nq)
>>>>>>> 5d47d4a4
<|MERGE_RESOLUTION|>--- conflicted
+++ resolved
@@ -11,11 +11,8 @@
 from pyquil.device import NxDevice, gates_in_isa
 from pyquil.gates import *
 from pyquil.noise import decoherence_noise_with_asymmetric_ro
-<<<<<<< HEAD
 from pyquil.pyqvm import PyQVM
-=======
 from rpcq.messages import PyQuilExecutableResponse
->>>>>>> 5d47d4a4
 
 
 class DummyCompiler(AbstractCompiler):
@@ -280,27 +277,11 @@
     assert prefix == ''
 
 
-<<<<<<< HEAD
 def test_parse_qc_pyqvm():
     prefix, qvm_type, noisy = _parse_name('9q-generic-pyqvm', None, None)
     assert prefix == '9q-generic'
     assert qvm_type == 'pyqvm'
     assert not noisy
-
-
-def test_qc_name():
-    qc = get_qc("qvm")
-    assert qc.name == 'qvm'
-
-
-def test_qc_name_2():
-    qc = get_qc("noisy-qvm")
-    assert qc.name == 'noisy-qvm'
-
-
-def test_qc_name_3():
-    qc = get_qc("9q-generic-noisy-qvm")
-    assert qc.name == '9q-generic-noisy-qvm'
 
 
 def test_qc(qvm, compiler):
@@ -357,16 +338,11 @@
     qc = get_qc("9q-generic-qvm")
     prog = Program(I(8))
     trials = 11
-<<<<<<< HEAD
     # note to devs: this is included as an example in the run_and_measure docstrings
     # so if you change it here ... change it there!
-    bitstrings = qc.run_and_measure(prog, trials)
+    with local_qvm():  # Redundant with test fixture.
+        bitstrings = qc.run_and_measure(prog, trials)
     bitstring_array = np.vstack(bitstrings[q] for q in qc.qubits()).T
-    assert bitstring_array.shape == (trials, len(qc.qubits()))
-=======
-    with local_qvm():   # Redundant with test fixture.
-        bitstrings = qc.run_and_measure(prog, trials)
-    bitstring_array = np.vstack(bitstrings[q] for q in sorted(qc.qubits())).T
     assert bitstring_array.shape == (trials, len(qc.qubits()))
 
 
@@ -398,5 +374,4 @@
         qc.run(p)
 
     # Yot ok
-    qc.run(nq)
->>>>>>> 5d47d4a4
+    qc.run(nq)